<p align="center">
  <img width = "450" src="https://github.com/j-faria/iCCF/blob/master/logo.png?raw=true"/>
  <!-- <br> -->
  <!-- Line profile asymmetry indicators -->
</p>


This is an implementation of common line profile indicators
measured from the cross-correlation function (CCF).

All the indicators are based on the works of others.
Please cite these works if you use **iCCF**.

<<<<<<< HEAD
  - [Queloz et al 2001](https://doi.org/10.1051/0004-6361:20011308)
  - [Boisse et al 2011](https://doi.org/10.1051/0004-6361/201014354)
  - [Nardetto et al 2006](https://doi.org/10.1051/0004-6361:20054333)
  - [Figueira et al 2013](https://www.aanda.org/articles/aa/abs/2013/09/aa20779-12/aa20779-12.html)
  - [Santerne et al 2015](https://doi.org/10.1093/mnras/stv1080)
  - [Lanza et al 2018](https://doi.org/10.1051/0004-6361/201731010)
  
=======
  - Queloz et al 2001
  - Boisse et al 2011
  - Nardetto et al 2006
  - Figueira et al 2013
  - Santerne et al 2015
  

#### See also

- Similar codes were developed by Figueira et al. A&A 557, A93 (2013)  
  with a Python package available [here](https://bitbucket.org/pedrofigueira/line-profile-indicators/src/master/)
  (described in Appendix A of Santos et al. A&A 566, A35 (2014))

- A similar package (in IDL) was developed by Lanza et al. A&A 616, A155 (2018).  
  It is available [here](https://www.ict.inaf.it/gitlab/antonino.lanza/HARPSN_spectral_line_profile_indicators).
>>>>>>> e0e10bbd
<|MERGE_RESOLUTION|>--- conflicted
+++ resolved
@@ -11,20 +11,12 @@
 All the indicators are based on the works of others.
 Please cite these works if you use **iCCF**.
 
-<<<<<<< HEAD
   - [Queloz et al 2001](https://doi.org/10.1051/0004-6361:20011308)
   - [Boisse et al 2011](https://doi.org/10.1051/0004-6361/201014354)
   - [Nardetto et al 2006](https://doi.org/10.1051/0004-6361:20054333)
   - [Figueira et al 2013](https://www.aanda.org/articles/aa/abs/2013/09/aa20779-12/aa20779-12.html)
   - [Santerne et al 2015](https://doi.org/10.1093/mnras/stv1080)
   - [Lanza et al 2018](https://doi.org/10.1051/0004-6361/201731010)
-  
-=======
-  - Queloz et al 2001
-  - Boisse et al 2011
-  - Nardetto et al 2006
-  - Figueira et al 2013
-  - Santerne et al 2015
   
 
 #### See also
@@ -34,5 +26,4 @@
   (described in Appendix A of Santos et al. A&A 566, A35 (2014))
 
 - A similar package (in IDL) was developed by Lanza et al. A&A 616, A155 (2018).  
-  It is available [here](https://www.ict.inaf.it/gitlab/antonino.lanza/HARPSN_spectral_line_profile_indicators).
->>>>>>> e0e10bbd
+  It is available [here](https://www.ict.inaf.it/gitlab/antonino.lanza/HARPSN_spectral_line_profile_indicators).