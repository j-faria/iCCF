# this file is part of iCCF

<<<<<<< HEAD
__version__ = '0.3.7'
=======
__version__ = '0.3.8'
>>>>>>> 94472c91

__author__ = 'João Faria'
__license__ = 'MIT'
__url__ = 'https://github.com/j-faria/iCCF'<|MERGE_RESOLUTION|>--- conflicted
+++ resolved
@@ -1,10 +1,6 @@
 # this file is part of iCCF
 
-<<<<<<< HEAD
-__version__ = '0.3.7'
-=======
 __version__ = '0.3.8'
->>>>>>> 94472c91
 
 __author__ = 'João Faria'
 __license__ = 'MIT'
